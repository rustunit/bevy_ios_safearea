import UIKit

@_cdecl("swift_safearea_top")
public func safeareaTop(view: UnsafeRawPointer) -> Float32 {
    let view = Unmanaged<UIView>.fromOpaque(view).takeUnretainedValue()
    return Float32(view.safeAreaInsets.top);
}

@_cdecl("swift_safearea_bottom")
public func safeareaBottom(view: UnsafeRawPointer) -> Float32 {
    let view = Unmanaged<UIView>.fromOpaque(view).takeUnretainedValue()
    return Float32(view.safeAreaInsets.bottom);
}

@_cdecl("swift_safearea_left")
public func safeareaLeft(view: UnsafeRawPointer) -> Float32 {
    let view = Unmanaged<UIView>.fromOpaque(view).takeUnretainedValue()
    return Float32(view.safeAreaInsets.left);
}

@_cdecl("swift_safearea_right")
public func safeareaRight(view: UnsafeRawPointer) -> Float32 {
    let view = Unmanaged<UIView>.fromOpaque(view).takeUnretainedValue()
    return Float32(view.safeAreaInsets.right);
<<<<<<< HEAD
}
=======
}
>>>>>>> f03f9e43
<|MERGE_RESOLUTION|>--- conflicted
+++ resolved
@@ -22,8 +22,4 @@
 public func safeareaRight(view: UnsafeRawPointer) -> Float32 {
     let view = Unmanaged<UIView>.fromOpaque(view).takeUnretainedValue()
     return Float32(view.safeAreaInsets.right);
-<<<<<<< HEAD
-}
-=======
-}
->>>>>>> f03f9e43
+}