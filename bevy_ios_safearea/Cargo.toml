--- conflicted
+++ resolved
@@ -1,10 +1,6 @@
 [package]
 name = "bevy_ios_safearea"
-<<<<<<< HEAD
 version = "0.2.0"
-=======
-version = "0.1.6"
->>>>>>> eecdf9eb
 edition = "2021"
 license = "MIT"
 authors = ["extrawurst <mail@rusticorn.com>"]
@@ -14,9 +10,6 @@
 description = "Bevy plugin to query device safe area insets"
 
 [package.metadata.docs.rs]
-<<<<<<< HEAD
-default-target = "x86_64-apple-darwin"
-=======
 targets = [
     # macOS
     "aarch64-apple-darwin",
@@ -24,8 +17,6 @@
     # iOS
     "aarch64-apple-ios",
 ]
-
->>>>>>> eecdf9eb
 
 [dependencies]
 bevy = { version = "0.15", default-features = false, features = [
