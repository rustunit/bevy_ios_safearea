[package]
name = "bevy_ios_safearea"
<<<<<<< HEAD
version = "0.2.0"
=======
version = "0.1.3"
>>>>>>> 3322ff5a
edition = "2021"
license = "MIT"
authors = ["extrawurst <mail@rusticorn.com>"]
documentation = "https://docs.rs/bevy_ios_safearea"
repository = "https://github.com/rustunit/bevy_ios_safearea"
keywords = ["bevy", "gamedev", "mobile", "ios", "swift"]
description = "Bevy plugin to query device safe area insets"

[package.metadata.docs.rs]
default-target = "x86_64-apple-ios"

[dependencies]
bevy = { version = "0.15", default-features = false, features = [
    "bevy_window",
    "bevy_winit",
] }
winit = { version = "0.30", default-features = false, features = ["rwh_06"] }


[lints.rust]
missing_docs = "warn"<|MERGE_RESOLUTION|>--- conflicted
+++ resolved
@@ -1,10 +1,6 @@
 [package]
 name = "bevy_ios_safearea"
-<<<<<<< HEAD
 version = "0.2.0"
-=======
-version = "0.1.3"
->>>>>>> 3322ff5a
 edition = "2021"
 license = "MIT"
 authors = ["extrawurst <mail@rusticorn.com>"]
