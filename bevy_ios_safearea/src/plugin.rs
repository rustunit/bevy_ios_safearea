--- conflicted
+++ resolved
@@ -1,7 +1,6 @@
 use bevy::prelude::*;
 
 /// Struct providing iOS device safe area insets.
-<<<<<<< HEAD
 /// It is created and added only when there are insets on the running device.
 /// It is recommended to access it from systems by using [`Option<Res<IosSafeArea>>`].
 ///
@@ -16,9 +15,6 @@
 /// }
 // ```
 #[derive(Resource, Clone, Debug, Default)]
-=======
-#[derive(Copy, Clone, Debug, Default)]
->>>>>>> f03f9e43
 pub struct IosSafeArea {
     /// The inset from the top of the screen.
     ///
@@ -106,11 +102,7 @@
 fn init(
     windows: NonSend<bevy::winit::WinitWindows>,
     window_query: Query<Entity, With<bevy::window::PrimaryWindow>>,
-<<<<<<< HEAD
     mut commands: Commands,
-=======
-    mut res: ResMut<IosSafeAreaResource>,
->>>>>>> f03f9e43
 ) {
     use bevy::utils::tracing;
     use winit::raw_window_handle::HasWindowHandle;
