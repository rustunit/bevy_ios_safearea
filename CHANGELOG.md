# Changelog

All notable changes to this project will be documented in this file.

The format is based on [Keep a Changelog](https://keepachangelog.com/en/1.0.0/),
and this project adheres to [Semantic Versioning](https://semver.org/spec/v2.0.0.html).

## Unreleased

<<<<<<< HEAD
## [0.2.0] - 2025-01-15

### Added

* `left` and `right` fields support in `IosSafeArea`
* `SafeAreaHelper` trait for simple access to the `Option<Res<IosSafeArea>>`

### Removed

* `IosSafeAreaResource` is removed

### Changed

* `IosSafeArea` became a Resource

### Fixed

* docs.rs fix

=======
## [0.1.4] - 2025-01-14

### Fixed
* do not commit lockfile, hoping it fixes docs.rs
>>>>>>> 2068ba32

## [0.1.3] - 2025-01-14

### Fixed
* fix docs.rs [#4](https://github.com/rustunit/bevy_ios_safearea/pull/4)

## [0.1.2] - 2025-01-12

### Fixed
* fix 0.1.1 not compiling on iOS

## [0.1.1] - 2025-01-12

### Changed
* dont spam the log (use `tracing::debug`)

## [0.1.0] - 2025-01-12

Initial release<|MERGE_RESOLUTION|>--- conflicted
+++ resolved
@@ -7,7 +7,6 @@
 
 ## Unreleased
 
-<<<<<<< HEAD
 ## [0.2.0] - 2025-01-15
 
 ### Added
@@ -27,12 +26,10 @@
 
 * docs.rs fix
 
-=======
 ## [0.1.4] - 2025-01-14
 
 ### Fixed
 * do not commit lockfile, hoping it fixes docs.rs
->>>>>>> 2068ba32
 
 ## [0.1.3] - 2025-01-14
 
