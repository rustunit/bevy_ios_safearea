# Changelog

All notable changes to this project will be documented in this file.

The format is based on [Keep a Changelog](https://keepachangelog.com/en/1.0.0/),
and this project adheres to [Semantic Versioning](https://semver.org/spec/v2.0.0.html).

## Unreleased

<<<<<<< HEAD
## [0.2.0] - 2025-01-15

### Added

* `left` field in `IosSafeArea`
* `right` field in `IosSafeArea`
* `IosSafeAreaHelper` trait for simple access to the `Option<Res<IosSafeArea>>`

### Removed

* `IosSafeAreaResource` is removed

### Changed

* `IosSafeArea` became a Resource

=======
### Added

* support `left`&`right` safearea [#9](https://github.com/rustunit/bevy_ios_safearea/pull/9)
 
>>>>>>> f03f9e43
## [0.1.6] - 2025-01-15

### Fixed

* mimic `winit` docs target, hoping it fixes docs.rs

### Added

* CI tests

## [0.1.5] - 2025-01-15

### Fixed
* setup ARM iOS as default docs target, hoping it fixes docs.rs

## [0.1.4] - 2025-01-14

### Fixed
* do not commit lockfile, hoping it fixes docs.rs

## [0.1.3] - 2025-01-14

### Fixed
* fix docs.rs [#4](https://github.com/rustunit/bevy_ios_safearea/pull/4)

## [0.1.2] - 2025-01-12

### Fixed
* fix 0.1.1 not compiling on iOS

## [0.1.1] - 2025-01-12

### Changed
* dont spam the log (use `tracing::debug`)

## [0.1.0] - 2025-01-12

Initial release<|MERGE_RESOLUTION|>--- conflicted
+++ resolved
@@ -7,13 +7,9 @@
 
 ## Unreleased
 
-<<<<<<< HEAD
-## [0.2.0] - 2025-01-15
-
 ### Added
 
-* `left` field in `IosSafeArea`
-* `right` field in `IosSafeArea`
+* support `left`&`right` safearea [#9](https://github.com/rustunit/bevy_ios_safearea/pull/9)
 * `IosSafeAreaHelper` trait for simple access to the `Option<Res<IosSafeArea>>`
 
 ### Removed
@@ -24,12 +20,6 @@
 
 * `IosSafeArea` became a Resource
 
-=======
-### Added
-
-* support `left`&`right` safearea [#9](https://github.com/rustunit/bevy_ios_safearea/pull/9)
- 
->>>>>>> f03f9e43
 ## [0.1.6] - 2025-01-15
 
 ### Fixed
